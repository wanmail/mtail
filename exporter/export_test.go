// Copyright 2011 Google Inc. All Rights Reserved.
// This file is available under the Apache license.

package exporter

import (
<<<<<<< HEAD
	"bytes"
	"io/ioutil"
	"net"
	"os"
	"path/filepath"
=======
>>>>>>> 9c223360
	"reflect"
	"sort"
	"strings"
	"testing"
	"time"

	"github.com/google/mtail/metrics"
	"github.com/kylelemons/godebug/pretty"
)

func FakeSocketWrite(f formatter, m *metrics.Metric) []string {
	var ret []string
	lc := make(chan *metrics.LabelSet)
	go m.EmitLabelSets(lc)
	for l := range lc {
		ret = append(ret, f("hostname", m, l))
	}
	sort.Strings(ret)
	return ret
}

func TestMetricToCollectd(t *testing.T) {
	ts, terr := time.Parse("2006/01/02 15:04:05", "2012/07/24 10:14:00")
	if terr != nil {
		t.Errorf("time parse error: %s", terr)
	}
<<<<<<< HEAD
	hostname, herr := os.Hostname()
	if herr != nil {
		t.Errorf("hostname error: %s", herr)
	}
	ms := metrics.Store{}
	e := New(&ms)
=======
>>>>>>> 9c223360

	scalarMetric := metrics.NewMetric("foo", "prog", metrics.Counter)
	d, _ := scalarMetric.GetDatum()
	d.Set(37, ts)
<<<<<<< HEAD
	ms.Add(scalarMetric)

	r := newRecordingSocketListener(t)
	if err := e.CollectdWriteMetrics(r.Addr); err != nil {
		t.Errorf("Write failed: %s", err)
	}

	expected := []string{"PUTVAL \"" + hostname + "/mtail-prog/counter-foo\" interval=60 1343124840:37\n"}
	diff := pretty.Compare(r.Record.String(), strings.Join(expected, ""))
=======
	r := FakeSocketWrite(metricToCollectd, scalarMetric)
	expected := []string{"PUTVAL \"hostname/mtail-prog/counter-foo\" interval=60 1343124840:37\n"}
	diff := pretty.Compare(r, expected)
>>>>>>> 9c223360
	if len(diff) > 0 {
		t.Errorf("String didn't match:\n%s", diff)
	}
	r.Close()

	dimensionedMetric := metrics.NewMetric("bar", "prog", metrics.Gauge, "label")
	d, _ = dimensionedMetric.GetDatum("quux")
	d.Set(37, ts)
	d, _ = dimensionedMetric.GetDatum("snuh")
	d.Set(37, ts)
	ms.ClearMetrics()
	ms.Add(dimensionedMetric)

	r = newRecordingSocketListener(t)
	if err := e.CollectdWriteMetrics(r.Addr); err != nil {
		t.Errorf("Write failed: %s", err)
	}
	expected = []string{
<<<<<<< HEAD
		"PUTVAL \"" + hostname + "/mtail-prog/gauge-bar-label-quux\" interval=60 1343124840:37\n",
		"PUTVAL \"" + hostname + "/mtail-prog/gauge-bar-label-snuh\" interval=60 1343124840:37\n"}
	diff = pretty.Compare(r.Record.String(), strings.Join(expected, ""))
=======
		"PUTVAL \"hostname/mtail-prog/gauge-bar-label-quux\" interval=60 1343124840:37\n",
		"PUTVAL \"hostname/mtail-prog/gauge-bar-label-snuh\" interval=60 1343124840:37\n"}
	diff = pretty.Compare(r, expected)
>>>>>>> 9c223360
	if len(diff) > 0 {
		t.Errorf("String didn't match:\n%s", diff)
	}
	r.Close()
}

func TestMetricToGraphite(t *testing.T) {
	ts, terr := time.Parse("2006/01/02 15:04:05", "2012/07/24 10:14:00")
	if terr != nil {
		t.Errorf("time parse error: %s", terr)
	}

	scalarMetric := metrics.NewMetric("foo", "prog", metrics.Counter)
	d, _ := scalarMetric.GetDatum()
	d.Set(37, ts)
	r := FakeSocketWrite(metricToGraphite, scalarMetric)
	expected := []string{"prog.foo 37 1343124840\n"}
	diff := pretty.Compare(r, expected)
	if len(diff) > 0 {
		t.Errorf("String didn't match:\n%s", diff)
	}

	dimensionedMetric := metrics.NewMetric("bar", "prog", metrics.Gauge, "l")
	d, _ = dimensionedMetric.GetDatum("quux")
	d.Set(37, ts)
	d, _ = dimensionedMetric.GetDatum("snuh")
	d.Set(37, ts)
	r = FakeSocketWrite(metricToGraphite, dimensionedMetric)
	expected = []string{
		"prog.bar.l.quux 37 1343124840\n",
		"prog.bar.l.snuh 37 1343124840\n"}
	diff = pretty.Compare(r, expected)
	if len(diff) > 0 {
		t.Errorf("String didn't match:\n%s", diff)
	}
}

func TestMetricToStatsd(t *testing.T) {
	ts, terr := time.Parse("2006/01/02 15:04:05", "2012/07/24 10:14:00")
	if terr != nil {
		t.Errorf("time parse error: %s", terr)
	}

	scalarMetric := metrics.NewMetric("foo", "prog", metrics.Counter)
	d, _ := scalarMetric.GetDatum()
	d.Set(37, ts)
	r := FakeSocketWrite(metricToStatsd, scalarMetric)
	expected := []string{"prog.foo:37|c"}
	if !reflect.DeepEqual(expected, r) {
		t.Errorf("String didn't match:\n\texpected: %v\n\treceived: %v", expected, r)
	}

	dimensionedMetric := metrics.NewMetric("bar", "prog", metrics.Gauge, "l")
	d, _ = dimensionedMetric.GetDatum("quux")
	d.Set(37, ts)
	d, _ = dimensionedMetric.GetDatum("snuh")
	d.Set(42, ts)
	r = FakeSocketWrite(metricToStatsd, dimensionedMetric)
	expected = []string{
		"prog.bar.l.quux:37|c",
		"prog.bar.l.snuh:42|c"}
	if !reflect.DeepEqual(expected, r) {
		t.Errorf("String didn't match:\n\texpected: %v\n\treceived: %v", expected, r)
	}
}

type RecordingListener struct {
	net.Listener
	t      *testing.T
	dir    string
	Addr   string
	Record bytes.Buffer
}

func newRecordingTCPListener(t *testing.T) *RecordingListener {
	l, err := net.Listen("tcp", "127.0.0.1:0")
	addr := "127.0.0.1:0"
	if err != nil {
		l, err = net.Listen("tcp6", "[::1]:0")
		addr = "[::1]:0"
	}
	if err != nil {
		t.Fatal(err)
	}
	r := &RecordingListener{Listener: l, t: t, Addr: addr}
	go r.run()
	return r
}

func newRecordingSocketListener(t *testing.T) *RecordingListener {
	dir, err := ioutil.TempDir("", "export_test")
	if err != nil {
		t.Fatal(err)
	}
	addr := filepath.Join(dir, "socket")
	l, err := net.Listen("unix", addr)
	if err != nil {
		t.Fatalf("can't listen at %s: %s", addr, err)
	}
	r := &RecordingListener{Listener: l, dir: dir, t: t, Addr: addr}
	go r.run()
	return r
}

func (r *RecordingListener) run() {
	conn, err := r.Accept()
	if err != nil {
		r.t.Logf("error accepting: %s", err)
		return
	}
	go func(c net.Conn) {
		defer c.Close()
		r.t.Logf("reading")
		n, err := r.Record.ReadFrom(c)
		r.t.Logf("%d bytes read", n)
		if err != nil {
			r.t.Fatalf("error reading: %s", err)
			return
		}
		r.t.Logf("%d bytes read", n)
	}(conn)
}

func (r *RecordingListener) Close() {
	if r.dir != "" {
		if err := os.RemoveAll(r.Addr); err != nil {
			r.t.Fatalf("failed to remove socket: %s")
		}
	}
	r.Listener.Close()
}<|MERGE_RESOLUTION|>--- conflicted
+++ resolved
@@ -4,14 +4,11 @@
 package exporter
 
 import (
-<<<<<<< HEAD
 	"bytes"
 	"io/ioutil"
 	"net"
 	"os"
 	"path/filepath"
-=======
->>>>>>> 9c223360
 	"reflect"
 	"sort"
 	"strings"
@@ -38,20 +35,12 @@
 	if terr != nil {
 		t.Errorf("time parse error: %s", terr)
 	}
-<<<<<<< HEAD
-	hostname, herr := os.Hostname()
-	if herr != nil {
-		t.Errorf("hostname error: %s", herr)
-	}
 	ms := metrics.Store{}
 	e := New(&ms)
-=======
->>>>>>> 9c223360
 
 	scalarMetric := metrics.NewMetric("foo", "prog", metrics.Counter)
 	d, _ := scalarMetric.GetDatum()
 	d.Set(37, ts)
-<<<<<<< HEAD
 	ms.Add(scalarMetric)
 
 	r := newRecordingSocketListener(t)
@@ -59,13 +48,8 @@
 		t.Errorf("Write failed: %s", err)
 	}
 
-	expected := []string{"PUTVAL \"" + hostname + "/mtail-prog/counter-foo\" interval=60 1343124840:37\n"}
+	expected := []string{"PUTVAL \"hostname/mtail-prog/counter-foo\" interval=60 1343124840:37\n"}
 	diff := pretty.Compare(r.Record.String(), strings.Join(expected, ""))
-=======
-	r := FakeSocketWrite(metricToCollectd, scalarMetric)
-	expected := []string{"PUTVAL \"hostname/mtail-prog/counter-foo\" interval=60 1343124840:37\n"}
-	diff := pretty.Compare(r, expected)
->>>>>>> 9c223360
 	if len(diff) > 0 {
 		t.Errorf("String didn't match:\n%s", diff)
 	}
@@ -84,15 +68,9 @@
 		t.Errorf("Write failed: %s", err)
 	}
 	expected = []string{
-<<<<<<< HEAD
-		"PUTVAL \"" + hostname + "/mtail-prog/gauge-bar-label-quux\" interval=60 1343124840:37\n",
-		"PUTVAL \"" + hostname + "/mtail-prog/gauge-bar-label-snuh\" interval=60 1343124840:37\n"}
-	diff = pretty.Compare(r.Record.String(), strings.Join(expected, ""))
-=======
 		"PUTVAL \"hostname/mtail-prog/gauge-bar-label-quux\" interval=60 1343124840:37\n",
 		"PUTVAL \"hostname/mtail-prog/gauge-bar-label-snuh\" interval=60 1343124840:37\n"}
-	diff = pretty.Compare(r, expected)
->>>>>>> 9c223360
+	diff = pretty.Compare(r.Record.String(), strings.Join(expected, ""))
 	if len(diff) > 0 {
 		t.Errorf("String didn't match:\n%s", diff)
 	}
